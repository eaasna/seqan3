# How to write your own alphabet {#howto_write_an_alphabet}

[TOC]

This HowTo documents how to write a custom alphabet that can be used with the algorithms and data structures in SeqAn3.

\tutorial_head{Moderate, 45 min, \ref tutorial_concepts\, \ref tutorial_alphabets, \ref alphabet}

# Motivation

In the [alphabet tutorial](\ref tutorial_alphabets) you have learned that alphabets are a core component in SeqAn
and represent the smallest unit of biological sequence data. We introduced the common alphabets for
nucleotide, amino acid and gap as well as structure and quality annotation.
However, in your SeqAn application you may want to implement a custom alphabet in order to work efficiently
with SeqAn's algorithms. To achieve this, your custom alphabet must meet certain requirements, which are defined
in [concepts](\ref tutorial_concepts).

For detailed information on the alphabet concepts please read the \ref alphabet page.
In the following sections we demonstrate how to write an alphabet that models them.

A brief summary of the concepts used in this HowTo:
- seqan3::semialphabet requires your type to have a numerical representation (rank), as well as
  an alphabet size and comparison operators.
- seqan3::writable_semialphabet additionally requires being able to change the value of the object
  via the rank representation.
- seqan3::alphabet requires that your type has a visual representation in addition to the numerical representation.
  Usually this is a character type like char.
- seqan3::writable_alphabet additionally requires being able to change the value of the object
  via the char representation.

# Step by step: Create your own alphabet

In the alphabet tutorial we have calculated the GC content of a nucleotide sequence.
Guanine and Cytosine are complementary nucleobases,
which pair in a DNA molecule by building 3 hydrogen bonds. Adenine and Thymine pair with only 2 hydrogen bonds.
As a consequence, we denote Guanine and Cytosine as strong (S) and Adenine and Thymine as weak (W) nucleobases.
In this section we want to implement a seqan3::alphabet that consists of the characters `S` and `W` to represent
strong and weak nucleobases.

Let's start with a simple struct that only holds the alphabet's numerical representation, namely the **rank** value.
It is not specified how the value of an alphabet is stored internally, however alphabets typically store the rank as a
member variable.
\snippet dna2_only_rank.cpp struct

\note
The type of the member variable is typically the smallest unsigned integer type that can hold the maximum rank.
In our case we have only two values so `bool` would be sufficient.
However `bool` is not actually smaller than `uint8_t` and does not always behave like an unsigned integral type
so we use `uint8_t` here. You only need a different type if your alphabet has an alphabet size >=255.

If you want SeqAn's algorithms to accept it as an alphabet, you need to make sure that your type
satisfies the requirements of the seqan3::alphabet concept. A quick check can reveal that this is not the case:
\snippet dna2_only_rank.cpp alphabet_concept

\note
A `static_assert()` will only tell you whether the expression is true or not.
If you want the compiler to tell you **why** the concept is not modelled,
you can construct a dummy requirement like this:
\snippet dna2_alphabet.cpp dummy_requirement
This will fail with a (slightly long and need-to-get-used-to) error message telling you
that `foo()` cannot be called with `dna2` because `constraints are not satisfied ... `.

## Prerequisites

A look at the documentation of seqan3::alphabet will reveal that it is actually a refinement of other concepts,
more precisely seqan3::semialphabet which in turn refines std::copy_constructible and std::totally_ordered.
Let's check those:
\snippet dna2_only_rank.cpp other_concepts

You should see that your type models only the std::copy_constructible concept.
Let's have a look at the documentation for std::totally_ordered. Can you guess what it describes?

It describes the requirements for types that are comparable via `<`, `<=`, `>` and `>=`.
This is useful so that you can sort a text over the alphabet, for example.
Additionally, std::totally_ordered is again a refinement of std::equality_comparable,
which requires the `==` and `!=` operators, so let's first implement those.
\snippet dna2_equality_operator.cpp equality

As you can see we chose to implement them as friend functions. You can also implement them as free functions in the
namespace of your class, but you should avoid regular member functions, because they result in different conversion
rules for left-hand-side and right-hand-side.

\assignment{Excercise}
Implement the inequality operator (!=) for `dna2`.
\endassignment
\solution
\snippet dna2_inequality_operator.cpp inequality
\endsolution

We see that our type now models std::equality_comparable, which is a prerequisite of std::totally_ordered.

\assignment{Excercise}
Implement the four comparison operators and verify that your type models std::totally_ordered.
\endassignment
\solution
\snippet dna2_comparison_operators.cpp comparison
\endsolution

## semialphabet

Let's move on to the more interesting concepts. seqan3::semialphabet constitutes the *rank interface*
that we introduced in the [alphabet tutorial](\ref tutorial_alphabets). Have a look at the API reference again.
Beyond the conceptional requirements, it also requires that seqan3::alphabet_size and seqan3::to_rank can be
called on your alphabet.

There are different ways to satisfy seqan3::alphabet_size and seqan3::to_rank, have a look at the respective API
reference and also the [documentation on customisation points](\ref about_customisation).

In this case we choose to implement the functionality as member functions:
\snippet dna2_semialphabet.cpp semialphabet

As you can see from the `static_assert` our dna2 alphabet now models seqan3::semialphabet and
seqan3::writable_semialphabet:
\snippet dna2_semialphabet.cpp writable_semialphabet_concept

You can also try out the customisation points directly (they appear like free functions). Here is an example:
\snippet dna2_semialphabet.cpp free_functions

## alphabet

Now that you have a feeling for concepts, have a look at seqan3::alphabet and seqan3::writable_alphabet and make
your type also model these concepts.

\assignment{Excercise}
1. Implement the member function `char %to_char()` which returns the char 'S' or 'W' depending on the rank value.
2. Implement the member function `dna2 & assign_char(char const)`.
3. There is a function object that tells us which characters are valid for a given alphabet: seqan3::char_is_valid_for.
   By default, all characters are "valid" that are preserved when being assigned from and then be converted back.
   But in some cases you want to change the default behaviour, e.g. declaring lower-case letters to be valid, as well.
   <br>
   **Optional task:** Implement the static member function `bool char_is_valid(char const)` in order to allow
   also 's' and 'w' as valid characters.
\endassignment
\solution
\snippet dna2_alphabet.cpp writable_alphabet
\endsolution

<<<<<<< HEAD
At this point the seqan3::Alphabet concept should be modelled successfully and even seqan3::WritableAlphabet
=======
At this point the seqan3::alphabet concept should be modelled successfully and even seqan3::writable_alphabet 
>>>>>>> 96e1db65
is fine because we implemented `assign_char` and `char_is_valid`.
\snippet dna2_alphabet.cpp writable_alphabet_concept

## Shortcut: alphabet base template

Often it is not required to implement the entire class yourself, instead you can derive from seqan3::alphabet_base
which defines most things for you if you provide certain conversion tables. Read the documentation of
seqan3::alphabet_base for details. This implementation deduces `bool` as the smallest possible rank type.
\snippet dna2_derive_from_base.cpp dna2

# Further examples
## Implementation as enum class

This is an example of a minimal custom alphabet that provides implementations for all necessary customisation
points.

As an enum class the values already have an order and therefore the class models std::totally_ordered
without defining the (in)equality and comparison operators. Opposed to the examples above, we use only free functions
to model the functionality.
\snippet test/unit/alphabet/custom_alphabet_test.cpp my_alph

## Adaptation of a third party type {#howto_write_an_alphabet_custom}

This example is similar to the previous one, but assuming that you cannot add anything to the namespace of
the type that you wish to adapt.
In that case, you need to specialise the seqan3::custom::alphabet class template and provide the required functionality
as static members.

\snippet test/unit/alphabet/custom_alphabet3_test.cpp third_party_type

## Implementation of a non-default-constructible class

This is an example of a custom alphabet that is not default-constructible and that has a non-default overload for
seqan3::char_is_valid_for.

Please note that for the overloads of seqan3::alphabet_size and seqan3::char_is_valid_for our alphabet type has to
be wrapped into `std::type_identity<>` to be recognised by the customisation point objects, because our type does
not model std::is_nothrow_default_constructible after we have deleted the default constructor.

With the overload of seqan3::char_is_valid_for we allow assignment to the underlying boolean type
from '1', 't' and 'T' for value 1 as well as from '0', 'f' and 'F' for value 0.

\snippet test/unit/alphabet/custom_alphabet2_test.cpp my_alph

\note
You should really make your alphabet types [no-throw-default-constructible](\ref std::is_nothrow_default_constructible)
if you can!
<|MERGE_RESOLUTION|>--- conflicted
+++ resolved
@@ -135,11 +135,7 @@
 \snippet dna2_alphabet.cpp writable_alphabet
 \endsolution
 
-<<<<<<< HEAD
-At this point the seqan3::Alphabet concept should be modelled successfully and even seqan3::WritableAlphabet
-=======
 At this point the seqan3::alphabet concept should be modelled successfully and even seqan3::writable_alphabet 
->>>>>>> 96e1db65
 is fine because we implemented `assign_char` and `char_is_valid`.
 \snippet dna2_alphabet.cpp writable_alphabet_concept
 
