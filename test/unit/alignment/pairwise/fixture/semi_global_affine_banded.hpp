// -----------------------------------------------------------------------------------------------------
// Copyright (c) 2006-2020, Knut Reinert & Freie Universität Berlin
// Copyright (c) 2016-2020, Knut Reinert & MPI für molekulare Genetik
// This file may be used, modified and/or redistributed under the terms of the 3-clause BSD-License
// shipped with this file and also available at: https://github.com/seqan/seqan3/blob/master/LICENSE.md
// -----------------------------------------------------------------------------------------------------

#pragma once

#include <vector>

#include <seqan3/alignment/configuration/align_config_band.hpp>
#include <seqan3/alignment/configuration/align_config_gap_cost_affine.hpp>
#include <seqan3/alignment/configuration/align_config_method.hpp>
#include <seqan3/alignment/configuration/align_config_scoring_scheme.hpp>
#include <seqan3/alignment/scoring/aminoacid_scoring_scheme.hpp>
#include <seqan3/alignment/scoring/nucleotide_scoring_scheme.hpp>
#include <seqan3/alphabet/aminoacid/aa27.hpp>
#include <seqan3/alphabet/nucleotide/dna4.hpp>
#include <seqan3/alphabet/nucleotide/dna5.hpp>

#include "alignment_fixture.hpp"

using seqan3::operator""_dna4;

namespace seqan3::test::alignment::fixture::semi_global::affine::banded
{
<<<<<<< HEAD

inline constexpr auto config_band_m4_8 = seqan3::align_cfg::band_fixed_size{seqan3::align_cfg::lower_diagonal{-4},
                                                                            seqan3::align_cfg::upper_diagonal{8}};

inline constexpr auto config_gap = seqan3::align_cfg::gap_cost_affine{seqan3::align_cfg::open_score{-10},
                                                                      seqan3::align_cfg::extension_score{-1}};

inline constexpr auto config_semi_seq1 = seqan3::align_cfg::method_global{
                                            seqan3::align_cfg::free_end_gaps_sequence1_leading{true},
                                            seqan3::align_cfg::free_end_gaps_sequence2_leading{false},
                                            seqan3::align_cfg::free_end_gaps_sequence1_trailing{true},
                                            seqan3::align_cfg::free_end_gaps_sequence2_trailing{false}
                                         } | seqan3::align_cfg::aligned_ends{seqan3::free_ends_first};

inline constexpr auto config_semi_seq2 = seqan3::align_cfg::method_global{
                                            seqan3::align_cfg::free_end_gaps_sequence1_leading{false},
                                            seqan3::align_cfg::free_end_gaps_sequence2_leading{true},
                                            seqan3::align_cfg::free_end_gaps_sequence1_trailing{false},
                                            seqan3::align_cfg::free_end_gaps_sequence2_trailing{true}
                                        } | seqan3::align_cfg::aligned_ends{seqan3::free_ends_second};

// free gaps for the second leading and first trailing gaps.
inline constexpr auto config_free_gaps_sl_ft = seqan3::align_cfg::method_global{
                                                   seqan3::align_cfg::free_end_gaps_sequence1_leading{false},
                                                   seqan3::align_cfg::free_end_gaps_sequence2_leading{true},
                                                   seqan3::align_cfg::free_end_gaps_sequence1_trailing{true},
                                                   seqan3::align_cfg::free_end_gaps_sequence2_trailing{false}
                                               } | seqan3::align_cfg::aligned_ends{
                                                        seqan3::end_gaps{seqan3::front_end_second{std::true_type{}},
                                                                         seqan3::back_end_first{std::true_type{}}}};

inline constexpr auto config_free_gaps_tlbr = seqan3::align_cfg::method_global{
                                                   seqan3::align_cfg::free_end_gaps_sequence1_leading{true},
                                                   seqan3::align_cfg::free_end_gaps_sequence2_leading{true},
                                                   seqan3::align_cfg::free_end_gaps_sequence1_trailing{true},
                                                   seqan3::align_cfg::free_end_gaps_sequence2_trailing{true}
                                               } | seqan3::align_cfg::aligned_ends{seqan3::free_ends_all};

inline constexpr auto config_scoring_m4_mm5 = seqan3::align_cfg::scoring_scheme{
                                                seqan3::nucleotide_scoring_scheme{seqan3::match_score{4},
                                                                                  seqan3::mismatch_score{-5}}};
=======
inline constexpr auto align_config = seqan3::align_cfg::gap_cost_affine{seqan3::align_cfg::open_score{-10},
                                                                        seqan3::align_cfg::extension_score{-1}} |
                                     seqan3::align_cfg::band_fixed_size{seqan3::align_cfg::lower_diagonal{-4},
                                                                        seqan3::align_cfg::upper_diagonal{8}};

inline constexpr auto align_config_semi_seq1 = align_config |
                                               seqan3::align_cfg::method_global{
                                                    seqan3::align_cfg::free_end_gaps_sequence1_leading{true},
                                                    seqan3::align_cfg::free_end_gaps_sequence2_leading{false},
                                                    seqan3::align_cfg::free_end_gaps_sequence1_trailing{true},
                                                    seqan3::align_cfg::free_end_gaps_sequence2_trailing{false}};

inline constexpr auto align_config_semi_seq2 = align_config |
                                               seqan3::align_cfg::method_global{
                                                    seqan3::align_cfg::free_end_gaps_sequence1_leading{false},
                                                    seqan3::align_cfg::free_end_gaps_sequence2_leading{true},
                                                    seqan3::align_cfg::free_end_gaps_sequence1_trailing{false},
                                                    seqan3::align_cfg::free_end_gaps_sequence2_trailing{true}};
>>>>>>> 70dff0cd

static auto dna4_01_semi_first = []()
{
    return alignment_fixture
    {
        "TTTTTACGTATGTCCCCC"_dna4,
        "ACGTAAAACGT"_dna4,
        config_semi_seq1 | config_gap | config_band_m4_8 | config_scoring_m4_mm5,
        10,
        "ACGT---ATGT",
        "ACGTAAAACGT",
        seqan3::alignment_coordinate{seqan3::detail::column_index_type{5u}, seqan3::detail::row_index_type{0u}},
        seqan3::alignment_coordinate{seqan3::detail::column_index_type{13u}, seqan3::detail::row_index_type{11u}},
        std::vector<std::optional<int32_t>>
        {
        //      e,  T,  T,  T,  T,  T,  A,  C,  G,  T,  A,  T,  G,  T,  C,  C,  C,  C,  C
        /*e*/  0 ,0  ,0  ,0  ,0  ,0  ,0  ,0  ,0  ,INF,INF,INF,INF,INF,INF,INF,INF,INF,INF,
        /*A*/ -11,-5 ,-5 ,-5 ,-5 ,-5 ,4  ,-5 ,-5 ,-5 ,INF,INF,INF,INF,INF,INF,INF,INF,INF,
        /*C*/ -12,-12,-10,-10,-10,-10,-7 ,8  ,-3 ,-4 ,-5 ,INF,INF,INF,INF,INF,INF,INF,INF,
        /*G*/ -13,-13,-13,-13,-13,-13,-8 ,-3 ,12 ,1  ,0  ,-1 ,INF,INF,INF,INF,INF,INF,INF,
        /*T*/ -14,-9 ,-9 ,-9 ,-9 ,-9 ,-9 ,-4 ,1  ,16 ,5  ,4  ,3  ,INF,INF,INF,INF,INF,INF,
        /*A*/ INF,-15,-14,-14,-14,-14,-5 ,-5 ,0  ,5  ,20 ,9  ,8  ,7  ,INF,INF,INF,INF,INF,
        /*A*/ INF,INF,-16,-16,-16,-16,-10,-6 ,-1 ,4  ,9  ,15 ,4  ,3  ,2  ,INF,INF,INF,INF,
        /*A*/ INF,INF,INF,-17,-17,-17,-12,-7 ,-2 ,3  ,8  ,4  ,10 ,-1 ,-2 ,-3 ,INF,INF,INF,
        /*A*/ INF,INF,INF,INF,-18,-18,-13,-8 ,-3 ,2  ,7  ,3  ,-1 ,5  ,-6 ,-7 ,-8 ,INF,INF,
        /*C*/ INF,INF,INF,INF,INF,-19,-14,-9 ,-4 ,1  ,6  ,2  ,-2 ,-6 ,9  ,-2 ,-3 ,-4 ,INF,
        /*G*/ INF,INF,INF,INF,INF,INF,-15,-10,-5 ,0  ,5  ,1  ,6  ,-5 ,-2 ,4  ,-7 ,-8 ,-9 ,
        /*T*/ INF,INF,INF,INF,INF,INF,INF,-11,-6 ,-1 ,4  ,9  ,-2 ,10 ,-1 ,-2 ,-1 ,-4 ,-5
        },
        std::vector<std::optional<seqan3::detail::trace_directions>>
        {
        //      e,  T,  T,  T,  T,  T,  A,  C,  G,  T,  A,  T,  G,  T,  C,  C,  C,  C,  C
        /*e*/ N  ,N  ,N  ,N  ,N  ,N  ,N  ,N  ,N  ,INF,INF,INF,INF,INF,INF,INF,INF,INF,INF,
        /*A*/ U  ,DUL,DUL,DUL,DUL,DUL,DUL,DUL,DUl,D  ,INF,INF,INF,INF,INF,INF,INF,INF,INF,
        /*C*/ u  ,uL ,DuL,DuL,DuL,DuL,UL ,DuL,L  ,l  ,l  ,INF,INF,INF,INF,INF,INF,INF,INF,
        /*G*/ u  ,uL ,uL ,uL ,uL ,uL ,uL ,UL ,DuL,L  ,l  ,l  ,INF,INF,INF,INF,INF,INF,INF,
        /*T*/ u  ,DuL,DuL,DuL,DuL,DuL,uL ,uL ,UL ,DUL,L  ,DUl,l  ,INF,INF,INF,INF,INF,INF,
        /*A*/ INF,u  ,DuL,DuL,DuL,DuL,DuL,uL ,uL ,UL ,DUL,L  ,l  ,l  ,INF,INF,INF,INF,INF,
        /*A*/ INF,INF,u  ,uL ,uL ,uL ,DuL,uL ,uL ,uL ,DUL,DUL,DUL,DUl,D  ,INF,INF,INF,INF,
        /*A*/ INF,INF,INF,u  ,uL ,uL ,DuL,uL ,uL ,uL ,DuL,DUL,Dul,DuL,DUl,D  ,INF,INF,INF,
        /*A*/ INF,INF,INF,INF,u  ,uL ,DuL,uL ,uL ,uL ,DuL,DuL,DUl,Dul,DuL,DUl,D  ,INF,INF,
        /*C*/ INF,INF,INF,INF,INF,u  ,uL ,DuL,uL ,uL ,uL ,DuL,Dul,DUl,Dul,DuL,DUl,D  ,INF,
        /*G*/ INF,INF,INF,INF,INF,INF,u  ,uL ,DuL,uL ,uL ,DuL,Dul,L  ,Ul ,DUl,DUL,DUl,D  ,
        /*T*/ INF,INF,INF,INF,INF,INF,INF,u  ,uL ,DuL,uL ,DuL,L  ,Dul,L  ,l  ,Dul,l  ,l
        }
    };
}();

// TODO: Fix the computation of the trailing gap, which depends on whether the score in the last cell
// was a gap or not (the gap must be extended in this case.) -> or throw invalid_alignment_configuration if
// the score cannot be computed.
// static auto dna4_02_semi_first = []()
// {
//     return alignment_fixture
//     {
//         "ACGTAAAACGT"_dna4,
//         "TTTTTACGTATGTCCCCC"_dna4,
//         align_config_semi_seq1
//             | seqan3::align_cfg::scoring_scheme{seqan3::nucleotide_scoring_scheme{seqan3::match_score{4},
//                                                                                   seqan3::mismatch_score{-5}}},
//         -13,
//         "-----ACGTA--------AAACGT",
//         "TTTTTACGTATGTCCCCC------",
//         seqan3::alignment_coordinate{seqan3::detail::column_index_type{0u}, seqan3::detail::row_index_type{0u}},
//         seqan3::alignment_coordinate{seqan3::detail::column_index_type{5u}, seqan3::detail::row_index_type{18u}}
//     };
// }();

static auto dna4_03_semi_second = []()
{
    return alignment_fixture
    {
        "TTTTTACGTATGTCCCCC"_dna4,
        "ACGTAAAACGT"_dna4,
        config_semi_seq2 | config_gap | config_band_m4_8 | config_scoring_m4_mm5,
        -19,
        "TTTTTACGTATGTCCCCC",
        "GTAAAACGT---------",
        seqan3::alignment_coordinate{seqan3::detail::column_index_type{0u}, seqan3::detail::row_index_type{2u}},
        seqan3::alignment_coordinate{seqan3::detail::column_index_type{18u}, seqan3::detail::row_index_type{11u}},
        std::vector<std::optional<int32_t>>
        {
        //      e,  T,  T,  T,  T,  T,  A,  C,  G,  T,  A,  T,  G,  T,  C,  C,  C,  C,  C
        /*e*/ 0  ,-11,-12,-13,-14,-15,-16,-17,-18,INF,INF,INF,INF,INF,INF,INF,INF,INF,INF,
        /*A*/ 0  ,-5 ,-12,-13,-14,-15,-11,-17,-18,-19,INF,INF,INF,INF,INF,INF,INF,INF,INF,
        /*C*/ 0  ,-5 ,-10,-13,-14,-15,-16,-7 ,-18,-19,-20,INF,INF,INF,INF,INF,INF,INF,INF,
        /*G*/ 0  ,-5 ,-10,-13,-14,-15,-16,-17,-3 ,-14,-15,-16,INF,INF,INF,INF,INF,INF,INF,
        /*T*/ 0  ,4  ,-1 ,-6 ,-9 ,-10,-11,-12,-13,1  ,-10,-11,-12,INF,INF,INF,INF,INF,INF,
        /*A*/ INF,-5 ,-1 ,-6 ,-11,-14,-6 ,-16,-15,-10,5  ,-6 ,-7 ,-8 ,INF,INF,INF,INF,INF,
        /*A*/ INF,INF,-10,-6 ,-11,-16,-10,-11,-16,-11,-6 ,0  ,-11,-12,-13,INF,INF,INF,INF,
        /*A*/ INF,INF,INF,-15,-11,-16,-12,-15,-16,-12,-7 ,-11,-5 ,-16,-17,-18,INF,INF,INF,
        /*A*/ INF,INF,INF,INF,-20,-16,-12,-17,-18,-13,-8 ,-12,-16,-10,-21,-22,-23,INF,INF,
        /*C*/ INF,INF,INF,INF,INF,-25,-20,-8 ,-19,-14,-9 ,-13,-17,-21,-6 ,-17,-18,-19,INF,
        /*G*/ INF,INF,INF,INF,INF,INF,-21,-19,-4 ,-15,-10,-14,-9 ,-19,-17,-11,-22,-23,-24,
        /*T*/ INF,INF,INF,INF,INF,INF,INF,-20,-15,0  ,-11,-6 ,-13,-5 ,-15,-16,-16,-18,-19
        },
        std::vector<std::optional<seqan3::detail::trace_directions>>
        {
        //      e,  T,  T,  T,  T,  T,  A,  C,  G,  T,  A,  T,  G,  T,  C,  C,  C,  C,  C
        /*e*/ N  ,L  ,l  ,l  ,l  ,l  ,l  ,l  ,l  ,INF,INF,INF,INF,INF,INF,INF,INF,INF,INF,
        /*A*/ N  ,DUL,l  ,l  ,l  ,l  ,DUl,l  ,l  ,l  ,INF,INF,INF,INF,INF,INF,INF,INF,INF,
        /*C*/ N  ,DUL,DUl,l  ,l  ,l  ,l  ,DUl,l  ,l  ,l  ,INF,INF,INF,INF,INF,INF,INF,INF,
        /*G*/ N  ,DUL,DUl,l  ,l  ,l  ,l  ,l  ,DUl,L  ,l  ,l  ,INF,INF,INF,INF,INF,INF,INF,
        /*T*/ N  ,DUL,DUL,DUl,DUl,DUl,l  ,l  ,l  ,DUl,L  ,DUl,l  ,INF,INF,INF,INF,INF,INF,
        /*A*/ INF,DU ,DUL,DUL,DUl,DUl,DUl,Dul,ul ,Ul ,DUl,L  ,l  ,l  ,INF,INF,INF,INF,INF,
        /*A*/ INF,INF,DU ,DUL,DuL,Dul,DUl,Dul,ul ,ul ,DUL,DUL,DUL,DUl,D  ,INF,INF,INF,INF,
        /*A*/ INF,INF,INF,DU ,DuL,DuL,Dul,DuL,Dul,ul ,DuL,DUL,Dul,DuL,DUl,D  ,INF,INF,INF,
        /*A*/ INF,INF,INF,INF,DU ,DuL,DuL,DuL,ul ,ul ,DuL,DuL,DUl,Dul,DuL,DUl,D  ,INF,INF,
        /*C*/ INF,INF,INF,INF,INF,Du ,uL ,DuL,uL ,ul ,ul ,DuL,Dul,DUl,Dul,DuL,DUl,D  ,INF,
        /*G*/ INF,INF,INF,INF,INF,INF,u  ,UL ,DuL,uL ,ul ,Dul,Dul,l  ,Ul ,DUl,DUl,DUl,D  ,
        /*T*/ INF,INF,INF,INF,INF,INF,INF,u  ,UL ,DuL,uL ,Dul,l  ,Dul,l  ,l  ,Dul,l  ,l
        }
    };
}();

static auto dna4_04_semi_second = []()
{
    return alignment_fixture
    {
        "ACGTAAAACGT"_dna4,
        "TTTTTACGTATGTCCCCC"_dna4,
        config_semi_seq2 | config_gap | config_band_m4_8 | config_scoring_m4_mm5,
        -5,
        "ACGTAAAACGT",
        "------TACGT",
        seqan3::alignment_coordinate{seqan3::detail::column_index_type{0u}, seqan3::detail::row_index_type{4u}},
        seqan3::alignment_coordinate{seqan3::detail::column_index_type{11u}, seqan3::detail::row_index_type{9u}},
        std::vector<std::optional<int32_t>>
        {
        //      e,  A,  C,  G,  T,  A,  A,  A,  A,  C,  G,  T
        /*e*/ 0  ,-11,-12,-13,-14,-15,-16,-17,-18,INF,INF,INF,
        /*T*/ 0  ,-5 ,-12,-13,-9 ,-15,-16,-17,-18,-19,INF,INF,
        /*T*/ 0  ,-5 ,-10,-13,-9 ,-14,-16,-17,-18,-19,-20,INF,
        /*T*/ 0  ,-5 ,-10,-13,-9 ,-14,-16,-17,-18,-19,-20,-16,
        /*T*/ 0  ,-5 ,-10,-13,-9 ,-14,-16,-17,-18,-19,-20,-16,
        /*T*/ INF,-5 ,-10,-15,-9 ,-14,-19,-21,-22,-23,-24,-16,
        /*A*/ INF,INF,-10,-15,-20,-5 ,-10,-15,-17,-19,-20,-21,
        /*C*/ INF,INF,INF,-15,-20,-16,-10,-15,-20,-13,-24,-25,
        /*G*/ INF,INF,INF,INF,-20,-17,-21,-15,-20,-24,-9 ,-20,
        /*T*/ INF,INF,INF,INF,INF,-18,-22,-26,-20,-25,-20,-5 ,
        /*A*/ INF,INF,INF,INF,INF,INF,-14,-18,-22,-25,-21,-16,
        /*T*/ INF,INF,INF,INF,INF,INF,INF,-19,-23,-27,-22,-17,
        /*G*/ INF,INF,INF,INF,INF,INF,INF,INF,-24,-28,-23,-18,
        /*T*/ INF,INF,INF,INF,INF,INF,INF,INF,INF,-29,-24,-19,
        /*C*/ INF,INF,INF,INF,INF,INF,INF,INF,INF,INF,-25,-20,
        /*C*/ INF,INF,INF,INF,INF,INF,INF,INF,INF,INF,INF,-21,
        /*C*/ INF,INF,INF,INF,INF,INF,INF,INF,INF,INF,INF,INF,
        /*C*/ INF,INF,INF,INF,INF,INF,INF,INF,INF,INF,INF,INF,
        /*C*/ INF,INF,INF,INF,INF,INF,INF,INF,INF,INF,INF,INF
        },
        std::vector<std::optional<seqan3::detail::trace_directions>>
        {
        //      e,  A,  C,  G,  T,  A,  A,  A,  A,  C,  G,  T
        /*e*/ N  ,L  ,l  ,l  ,l  ,l  ,l  ,l  ,l  ,INF,INF,INF,
        /*T*/ N  ,DUL,l  ,l  ,DUl,l  ,l  ,l  ,l  ,l  ,INF,INF,
        /*T*/ N  ,DUL,DUl,l  ,DUl,DUl,l  ,l  ,l  ,l  ,l  ,INF,
        /*T*/ N  ,DUL,DUl,l  ,DUl,DUl,l  ,l  ,l  ,l  ,l  ,D  ,
        /*T*/ N  ,DUL,DUl,l  ,DUl,DUl,l  ,l  ,l  ,l  ,l  ,DUl,
        /*T*/ INF,DU ,DUL,DUl,DUl,DUl,DUl,DUl,DUl,DUl,DUl,DUl,
        /*A*/ INF,INF,DU ,DuL,DUl,DUl,DuL,Dul,Dul,l  ,l  ,l  ,
        /*C*/ INF,INF,INF,Du ,DuL,Ul ,DUL,DUL,DUl,DUl,DUl,Dul,
        /*G*/ INF,INF,INF,INF,Du ,uL ,DUL,DUl,DuL,Ul ,Dul,L  ,
        /*T*/ INF,INF,INF,INF,INF,u  ,DuL,DUl,Dul,DuL,Ul ,DuL,
        /*A*/ INF,INF,INF,INF,INF,INF,Du ,DuL,Dul,Dul,ul ,Ul ,
        /*T*/ INF,INF,INF,INF,INF,INF,INF,Du ,DuL,Dul,ul ,Dul,
        /*G*/ INF,INF,INF,INF,INF,INF,INF,INF,Du ,DuL,Dul,uL ,
        /*T*/ INF,INF,INF,INF,INF,INF,INF,INF,INF,Du ,uL ,DuL,
        /*C*/ INF,INF,INF,INF,INF,INF,INF,INF,INF,INF,u  ,uL ,
        /*C*/ INF,INF,INF,INF,INF,INF,INF,INF,INF,INF,INF,u  ,
        /*C*/ INF,INF,INF,INF,INF,INF,INF,INF,INF,INF,INF,INF,
        /*C*/ INF,INF,INF,INF,INF,INF,INF,INF,INF,INF,INF,INF,
        /*C*/ INF,INF,INF,INF,INF,INF,INF,INF,INF,INF,INF,INF
        }
    };
}();

static auto dna4_free_lb_with_band_tl2br_no_matches = []()
{
    return alignment_fixture
    {
        "AAAAAAAAAAA"_dna4,
        "TTTTTTTTTTT"_dna4,
        config_free_gaps_sl_ft | config_gap | config_band_m4_8 | config_scoring_m4_mm5,
        -34,
        "AAAAAAA-------",
        "-------TTTTTTT",
        seqan3::alignment_coordinate{seqan3::detail::column_index_type{0u}, seqan3::detail::row_index_type{4u}},
        seqan3::alignment_coordinate{seqan3::detail::column_index_type{7u}, seqan3::detail::row_index_type{11u}},
        std::vector<std::optional<int32_t>>
        {
        //      e,  A,  A,  A,  A,  A,  A,  A,  A,  A,  A,  A,
        /*e*/ 0  ,-11,-12,-13,-14,-15,-16,-17,-18,INF,INF,INF,
        /*T*/ 0  ,-5 ,-12,-13,-14,-15,-16,-17,-18,-19,INF,INF,
        /*T*/ 0  ,-5 ,-10,-13,-14,-15,-16,-17,-18,-19,-20,INF,
        /*T*/ 0  ,-5 ,-10,-13,-14,-15,-16,-17,-18,-19,-20,-21,
        /*T*/ 0  ,-5 ,-10,-13,-14,-15,-16,-17,-18,-19,-20,-21,
        /*T*/ INF,-5 ,-10,-15,-18,-19,-20,-21,-22,-23,-24,-25,
        /*T*/ INF,INF,-10,-15,-20,-23,-24,-25,-26,-27,-28,-29,
        /*T*/ INF,INF,INF,-15,-20,-25,-28,-29,-30,-31,-32,-33,
        /*T*/ INF,INF,INF,INF,-20,-25,-30,-31,-32,-33,-34,-35,
        /*T*/ INF,INF,INF,INF,INF,-25,-30,-32,-33,-34,-35,-36,
        /*T*/ INF,INF,INF,INF,INF,INF,-30,-33,-34,-35,-36,-37,
        /*T*/ INF,INF,INF,INF,INF,INF,INF,-34,-35,-36,-37,-38
        },
        std::vector<std::optional<seqan3::detail::trace_directions>>
        {
        //      e,  A,  A,  A,  A,  A,  A,  A,  A,  A,  A,  A,
        /*e*/ N  ,L  ,l  ,l  ,l  ,l  ,l  ,l  ,l  ,INF,INF,INF,
        /*T*/ N  ,DUL,l  ,l  ,l  ,l  ,l  ,l  ,l  ,l  ,INF,INF,
        /*T*/ N  ,DUL,DUl,l  ,l  ,l  ,l  ,l  ,l  ,l  ,l  ,INF,
        /*T*/ N  ,DUL,DUl,l  ,l  ,l  ,l  ,l  ,l  ,l  ,l  ,l  ,
        /*T*/ N  ,DUL,DUl,l  ,l  ,l  ,l  ,l  ,l  ,l  ,l  ,l  ,
        /*T*/ INF,DU ,DUL,DUl,DUl,DUl,DUl,DUl,DUl,DUl,DUl,DUl,
        /*T*/ INF,INF,DU ,DuL,Dul,Dul,Dul,Dul,Dul,Dul,Dul,Dul,
        /*T*/ INF,INF,INF,Du ,DuL,Dul,Dul,Dul,Dul,Dul,Dul,Dul,
        /*T*/ INF,INF,INF,INF,Du ,DuL,Dul,ul ,ul ,ul ,ul ,ul ,
        /*T*/ INF,INF,INF,INF,INF,Du ,DuL,ul ,ul ,ul ,ul ,ul ,
        /*T*/ INF,INF,INF,INF,INF,INF,Du ,uL ,ul ,ul ,ul ,ul ,
        /*T*/ INF,INF,INF,INF,INF,INF,INF,u  ,uL ,ul ,ul ,ul
        }
    };
}();

// band starts in top left with lower diagonal exceeding size of sequence 2 and ends in the bottom.
static auto dna4_free_tlbr_with_band_tl2b = [] ()
{
    return alignment_fixture
    {
        "AGATTTACTACGCAT"_dna4,
        "GTAGCAT"_dna4,
        config_free_gaps_tlbr | config_gap | config_scoring_m4_mm5 |
        seqan3::align_cfg::band_fixed_size{seqan3::align_cfg::lower_diagonal{-10},
                                           seqan3::align_cfg::upper_diagonal{4}},
        5,
        "AG-AT",
        "AGCAT",
        seqan3::alignment_coordinate{seqan3::detail::column_index_type{0u}, seqan3::detail::row_index_type{2u}},
        seqan3::alignment_coordinate{seqan3::detail::column_index_type{4u}, seqan3::detail::row_index_type{7u}},
        std::vector<std::optional<int32_t>>
        {
        //    e  ,A  ,G  ,A  ,T  ,T  ,T  ,A  ,C  ,T  ,A  ,C  ,G  ,C  ,A  ,T  ,
        /*e*/ 0  ,0  ,0  ,0  ,0  ,INF,INF,INF,INF,INF,INF,INF,INF,INF,INF,INF,
        /*G*/ 0  ,-5 ,4  ,-5 ,-5 ,-5 ,INF,INF,INF,INF,INF,INF,INF,INF,INF,INF,
        /*T*/ 0  ,-5 ,-7 ,-1 ,-1 ,-1 ,-1 ,INF,INF,INF,INF,INF,INF,INF,INF,INF,
        /*A*/ 0  ,4  ,-7 ,-3 ,-6 ,-6 ,-6 ,3  ,INF,INF,INF,INF,INF,INF,INF,INF,
        /*G*/ 0  ,-5 ,8  ,-3 ,-4 ,-5 ,-6 ,-7 ,-2 ,INF,INF,INF,INF,INF,INF,INF,
        /*C*/ 0  ,-5 ,-3 ,3  ,-8 ,-9 ,-10,-9 ,-3 ,-7 ,INF,INF,INF,INF,INF,INF,
        /*A*/ 0  ,4  ,-4 ,1  ,-2 ,-10,-11,-6 ,-13,-8 ,-3 ,INF,INF,INF,INF,INF,
        /*T*/ 0  ,-5 ,-1 ,-9 ,5  ,2  ,-6 ,-8 ,-9 ,-9 ,-11,-8 ,INF,INF,INF,INF
        },
        std::vector<std::optional<seqan3::detail::trace_directions>>
        {
        //    e  ,A  ,G  ,A  ,T  ,T  ,T  ,A  ,C  ,T  ,A  ,C  ,G  ,C  ,A  ,T  ,
        /*e*/ N  ,N  ,N  ,N  ,N  ,INF,INF,INF,INF,INF,INF,INF,INF,INF,INF,INF,
        /*G*/ N  ,DUL,DUl,DUL,DUl,D  ,INF,INF,INF,INF,INF,INF,INF,INF,INF,INF,
        /*T*/ N  ,DuL,Ul ,Dul,DuL,DUL,D  ,INF,INF,INF,INF,INF,INF,INF,INF,INF,
        /*A*/ N  ,DuL,L  ,DUl,DUl,DUl,DUl,D  ,INF,INF,INF,INF,INF,INF,INF,INF,
        /*G*/ N  ,DUL,Dul,L  ,l  ,l  ,l  ,l  ,D  ,INF,INF,INF,INF,INF,INF,INF,
        /*C*/ N  ,DuL,Ul ,Dul,DuL,Dul,Dul,ul ,DUl,D  ,INF,INF,INF,INF,INF,INF,
        /*A*/ N  ,DuL,uL ,DUl,Dul,l  ,l  ,Dul,l  ,DUl,D  ,INF,INF,INF,INF,INF,
        /*T*/ N  ,DUL,Dul,DuL,DUl,DuL,Dul,l  ,l  ,Dul,l  ,D  ,INF,INF,INF,INF
        }
    };
}();

// band starts in top left with upper diagonal exceeding size of sequence 1 and ends in the right side.
static auto dna4_free_tlbr_with_band_tl2r = [] ()
{
    return alignment_fixture
    {
        "GTAGCAT"_dna4,
        "AGATTTACTACGCAT"_dna4,
        config_free_gaps_tlbr | config_gap | config_scoring_m4_mm5 |
        seqan3::align_cfg::band_fixed_size{seqan3::align_cfg::lower_diagonal{-3},
                                           seqan3::align_cfg::upper_diagonal{100}},
        5,
        "AGCAT",
        "AG-AT",
        seqan3::alignment_coordinate{seqan3::detail::column_index_type{2u}, seqan3::detail::row_index_type{0u}},
        seqan3::alignment_coordinate{seqan3::detail::column_index_type{7u}, seqan3::detail::row_index_type{4u}},
        std::vector<std::optional<int32_t>>
        {
        //    e  ,G  ,T  ,A  ,G  ,C  ,A  ,T  ,
        /*e*/ 0  ,0  ,0  ,0  ,0  ,0  ,0  ,0  ,
        /*A*/ 0  ,-5 ,-5 ,4  ,-5 ,-5 ,4  ,-5 ,
        /*G*/ 0  ,4  ,-7 ,-7 ,8  ,-3 ,-4 ,-1 ,
        /*A*/ 0  ,-5 ,-1 ,-3 ,-3 ,3  ,1  ,-9 ,
        /*T*/ INF,-5 ,-1 ,-6 ,-4 ,-8 ,-2 ,5  ,
        /*T*/ INF,INF,-1 ,-6 ,-5 ,-9 ,-10,2  ,
        /*T*/ INF,INF,INF,-6 ,-6 ,-10,-11,-6 ,
        /*A*/ INF,INF,INF,INF,-7 ,-11,-6 ,-8 ,
        /*C*/ INF,INF,INF,INF,INF,-3 ,-13,-9 ,
        /*T*/ INF,INF,INF,INF,INF,INF,-8 ,-9 ,
        /*A*/ INF,INF,INF,INF,INF,INF,INF,-11,
        /*C*/ INF,INF,INF,INF,INF,INF,INF,INF,
        /*G*/ INF,INF,INF,INF,INF,INF,INF,INF,
        /*C*/ INF,INF,INF,INF,INF,INF,INF,INF,
        /*A*/ INF,INF,INF,INF,INF,INF,INF,INF,
        /*T*/ INF,INF,INF,INF,INF,INF,INF,INF
        },
        std::vector<std::optional<seqan3::detail::trace_directions>>
        {
        //    e  ,G  ,T  ,A  ,G  ,C  ,A  ,T  ,
        /*e*/ N  ,N  ,N  ,N  ,N  ,N  ,N  ,N  ,
        /*A*/ N  ,DUL,DUl,DUl,DUL,DUl,DUl,DUL,
        /*G*/ N  ,DuL,L  ,Ul ,Dul,L  ,l  ,Dul,
        /*A*/ N  ,DUL,Dul,DuL,Ul ,Dul,DuL,DUl,
        /*T*/ INF,Du ,DUL,DuL,ul ,DUl,Dul,DuL,
        /*T*/ INF,INF,DU ,DuL,ul ,Dul,ul ,DUl,
        /*T*/ INF,INF,INF,Du ,uL ,DuL,ul ,Dul,
        /*A*/ INF,INF,INF,INF,u  ,DuL,Dul,uL ,
        /*C*/ INF,INF,INF,INF,INF,Du ,uL ,ul ,
        /*T*/ INF,INF,INF,INF,INF,INF,Du ,DuL,
        /*A*/ INF,INF,INF,INF,INF,INF,INF,u  ,
        /*C*/ INF,INF,INF,INF,INF,INF,INF,INF,
        /*G*/ INF,INF,INF,INF,INF,INF,INF,INF,
        /*C*/ INF,INF,INF,INF,INF,INF,INF,INF,
        /*A*/ INF,INF,INF,INF,INF,INF,INF,INF,
        /*T*/ INF,INF,INF,INF,INF,INF,INF,INF
        }
    };
}();

} // namespace seqan3::test::alignment::fixture::global::affine::banded<|MERGE_RESOLUTION|>--- conflicted
+++ resolved
@@ -25,7 +25,6 @@
 
 namespace seqan3::test::alignment::fixture::semi_global::affine::banded
 {
-<<<<<<< HEAD
 
 inline constexpr auto config_band_m4_8 = seqan3::align_cfg::band_fixed_size{seqan3::align_cfg::lower_diagonal{-4},
                                                                             seqan3::align_cfg::upper_diagonal{8}};
@@ -38,14 +37,14 @@
                                             seqan3::align_cfg::free_end_gaps_sequence2_leading{false},
                                             seqan3::align_cfg::free_end_gaps_sequence1_trailing{true},
                                             seqan3::align_cfg::free_end_gaps_sequence2_trailing{false}
-                                         } | seqan3::align_cfg::aligned_ends{seqan3::free_ends_first};
+                                         };
 
 inline constexpr auto config_semi_seq2 = seqan3::align_cfg::method_global{
                                             seqan3::align_cfg::free_end_gaps_sequence1_leading{false},
                                             seqan3::align_cfg::free_end_gaps_sequence2_leading{true},
                                             seqan3::align_cfg::free_end_gaps_sequence1_trailing{false},
                                             seqan3::align_cfg::free_end_gaps_sequence2_trailing{true}
-                                        } | seqan3::align_cfg::aligned_ends{seqan3::free_ends_second};
+                                        };
 
 // free gaps for the second leading and first trailing gaps.
 inline constexpr auto config_free_gaps_sl_ft = seqan3::align_cfg::method_global{
@@ -53,40 +52,18 @@
                                                    seqan3::align_cfg::free_end_gaps_sequence2_leading{true},
                                                    seqan3::align_cfg::free_end_gaps_sequence1_trailing{true},
                                                    seqan3::align_cfg::free_end_gaps_sequence2_trailing{false}
-                                               } | seqan3::align_cfg::aligned_ends{
-                                                        seqan3::end_gaps{seqan3::front_end_second{std::true_type{}},
-                                                                         seqan3::back_end_first{std::true_type{}}}};
+                                               };
 
 inline constexpr auto config_free_gaps_tlbr = seqan3::align_cfg::method_global{
                                                    seqan3::align_cfg::free_end_gaps_sequence1_leading{true},
                                                    seqan3::align_cfg::free_end_gaps_sequence2_leading{true},
                                                    seqan3::align_cfg::free_end_gaps_sequence1_trailing{true},
                                                    seqan3::align_cfg::free_end_gaps_sequence2_trailing{true}
-                                               } | seqan3::align_cfg::aligned_ends{seqan3::free_ends_all};
+                                               };
 
 inline constexpr auto config_scoring_m4_mm5 = seqan3::align_cfg::scoring_scheme{
                                                 seqan3::nucleotide_scoring_scheme{seqan3::match_score{4},
                                                                                   seqan3::mismatch_score{-5}}};
-=======
-inline constexpr auto align_config = seqan3::align_cfg::gap_cost_affine{seqan3::align_cfg::open_score{-10},
-                                                                        seqan3::align_cfg::extension_score{-1}} |
-                                     seqan3::align_cfg::band_fixed_size{seqan3::align_cfg::lower_diagonal{-4},
-                                                                        seqan3::align_cfg::upper_diagonal{8}};
-
-inline constexpr auto align_config_semi_seq1 = align_config |
-                                               seqan3::align_cfg::method_global{
-                                                    seqan3::align_cfg::free_end_gaps_sequence1_leading{true},
-                                                    seqan3::align_cfg::free_end_gaps_sequence2_leading{false},
-                                                    seqan3::align_cfg::free_end_gaps_sequence1_trailing{true},
-                                                    seqan3::align_cfg::free_end_gaps_sequence2_trailing{false}};
-
-inline constexpr auto align_config_semi_seq2 = align_config |
-                                               seqan3::align_cfg::method_global{
-                                                    seqan3::align_cfg::free_end_gaps_sequence1_leading{false},
-                                                    seqan3::align_cfg::free_end_gaps_sequence2_leading{true},
-                                                    seqan3::align_cfg::free_end_gaps_sequence1_trailing{false},
-                                                    seqan3::align_cfg::free_end_gaps_sequence2_trailing{true}};
->>>>>>> 70dff0cd
 
 static auto dna4_01_semi_first = []()
 {
