// -----------------------------------------------------------------------------------------------------
// Copyright (c) 2006-2020, Knut Reinert & Freie Universität Berlin
// Copyright (c) 2016-2020, Knut Reinert & MPI für molekulare Genetik
// This file may be used, modified and/or redistributed under the terms of the 3-clause BSD-License
// shipped with this file and also available at: https://github.com/seqan/seqan3/blob/master/LICENSE.md
// -----------------------------------------------------------------------------------------------------

/*!\file
 * \brief Provides seqan3::align_cfg::vectorised configuration.
 * \author Jörg Winkler <j.winkler AT fu-berlin.de>
 * \author Lydia Buntrock <lydia.buntrock AT fu-berlin.de>
 */

#pragma once

#include <seqan3/alignment/configuration/detail.hpp>
#include <seqan3/core/algorithm/pipeable_config_element.hpp>
#include <seqan3/core/detail/empty_type.hpp>

<<<<<<< HEAD
namespace seqan3::detail
{

/*!\brief A tag to select the vectorised alignment algorithm.
 * \ingroup alignment_configuration
 */
struct vectorised_tag : public pipeable_config_element<vectorised_tag>
{
    /*!\name Constructors, destructor and assignment
     * \{
     */
    vectorised_tag() = default; //!< Defaulted.
    vectorised_tag(vectorised_tag const &) = default; //!< Defaulted.
    vectorised_tag(vectorised_tag &&) = default; //!< Defaulted.
    vectorised_tag & operator=(vectorised_tag const &) = default; //!< Defaulted.
    vectorised_tag & operator=(vectorised_tag &&) = default; //!< Defaulted.
    ~vectorised_tag() = default; //!< Defaulted.
    //!\}

    //!\brief Internal id to check for consistent configuration settings.
    static constexpr detail::align_config_id id{detail::align_config_id::vectorised};
};

} // namespace seqan3::detail

=======
>>>>>>> 70dff0cd
namespace seqan3::align_cfg
{

/*!\brief Enables the vectorised alignment computation if possible for the current configuration.
 * \ingroup alignment_configuration
 *
 * \details
 *
 * In the vectorised alignment computation several pairwise sequence alignments are processed simultaneously in one
 * invocation. To do so, we pack the alignments in so called extended SIMD registers which allow to compute a single
 * instruction on multiple data at the same time. Depending on your processor architecture you can gain a significant
 * speed-up, e.g. by running up to 64 alignments in parallel on the latest intel CPUs. In our mode we vectorise
 * multiple alignments and not a single alignment. This means that you should provide many sequences to compute as
 * one batch rather than computing them separately as there won't be performance gains.
 *
 * \sa For further information on SIMD see https://en.wikipedia.org/wiki/SIMD.
 *
 * ### Example
 *
 * \include test/snippet/alignment/configuration/align_cfg_vectorised_example.cpp
 */
class vectorised : public pipeable_config_element<vectorised>
{
public:
    /*!\name Constructor, destructor and assignment
     * \{
     */
    constexpr vectorised() = default; //!< Defaulted.
    constexpr vectorised(vectorised const &) = default; //!< Defaulted.
    constexpr vectorised(vectorised &&) = default; //!< Defaulted.
    constexpr vectorised & operator=(vectorised const &) = default; //!< Defaulted.
    constexpr vectorised & operator=(vectorised &&) = default; //!< Defaulted.
    ~vectorised() = default; //!< Defaulted.
    //!\}

    //!\privatesection
    //!\brief Internal id to check for consistent configuration settings.
    static constexpr seqan3::detail::align_config_id id{seqan3::detail::align_config_id::vectorised};
};

} // namespace seqan3::align_cfg<|MERGE_RESOLUTION|>--- conflicted
+++ resolved
@@ -17,34 +17,6 @@
 #include <seqan3/core/algorithm/pipeable_config_element.hpp>
 #include <seqan3/core/detail/empty_type.hpp>
 
-<<<<<<< HEAD
-namespace seqan3::detail
-{
-
-/*!\brief A tag to select the vectorised alignment algorithm.
- * \ingroup alignment_configuration
- */
-struct vectorised_tag : public pipeable_config_element<vectorised_tag>
-{
-    /*!\name Constructors, destructor and assignment
-     * \{
-     */
-    vectorised_tag() = default; //!< Defaulted.
-    vectorised_tag(vectorised_tag const &) = default; //!< Defaulted.
-    vectorised_tag(vectorised_tag &&) = default; //!< Defaulted.
-    vectorised_tag & operator=(vectorised_tag const &) = default; //!< Defaulted.
-    vectorised_tag & operator=(vectorised_tag &&) = default; //!< Defaulted.
-    ~vectorised_tag() = default; //!< Defaulted.
-    //!\}
-
-    //!\brief Internal id to check for consistent configuration settings.
-    static constexpr detail::align_config_id id{detail::align_config_id::vectorised};
-};
-
-} // namespace seqan3::detail
-
-=======
->>>>>>> 70dff0cd
 namespace seqan3::align_cfg
 {
 
