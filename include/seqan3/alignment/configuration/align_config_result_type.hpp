--- conflicted
+++ resolved
@@ -17,52 +17,6 @@
 #include <seqan3/core/algorithm/pipeable_config_element.hpp>
 #include <seqan3/std/type_traits>
 
-<<<<<<< HEAD
-namespace seqan3::detail
-{
-
-/*!\brief The configuration element storing the captured alignment result type.
- * \ingroup alignment_configuration
- *
- * \tparam alignment_result_t The type of the alignment result to capture; must be a type specialisation of
- *                            seqan3::alignment_result.
- *
- * \details
- *
- * Implementation of the alignment result type config.
- *
- * \see seqan3::align_cfg::detail::result_type
- */
-template <typename alignment_result_t>
-//!\cond
-    requires is_type_specialisation_of_v<alignment_result_t, alignment_result>
-//!\endcond
-struct result_type_tag :
-    public pipeable_config_element<result_type_tag<alignment_result_t>, std::type_identity<alignment_result_t>>
-{
-    /*!\name Constructors, destructor and assignment
-     * \{
-     */
-    result_type_tag() = default; //!< Defaulted.
-    result_type_tag(result_type_tag const &) = default; //!< Defaulted.
-    result_type_tag(result_type_tag &&) = default; //!< Defaulted.
-    result_type_tag & operator=(result_type_tag const &) = default; //!< Defaulted.
-    result_type_tag & operator=(result_type_tag &&) = default; //!< Defaulted.
-    ~result_type_tag() = default; //!< Defaulted.
-
-    //!\brief Construct from base type.
-    constexpr result_type_tag(alignment_result_t const & e) :
-        pipeable_config_element<result_type_tag<alignment_result_t>, std::type_identity<alignment_result_t>>(e)
-    {}
-    //!\}
-
-    //!\brief Internal id to check for consistent configuration settings.
-    static constexpr detail::align_config_id id{detail::align_config_id::result_type};
-};
-} // namespace seqan3::detail
-
-=======
->>>>>>> 70dff0cd
 namespace seqan3::align_cfg::detail
 {
 /*!\brief Configuration element capturing the configured seqan3::alignment_result for the alignment algorithm.
