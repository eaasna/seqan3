// -----------------------------------------------------------------------------------------------------
// Copyright (c) 2006-2020, Knut Reinert & Freie Universität Berlin
// Copyright (c) 2016-2020, Knut Reinert & MPI für molekulare Genetik
// This file may be used, modified and/or redistributed under the terms of the 3-clause BSD-License
// shipped with this file and also available at: https://github.com/seqan/seqan3/blob/master/LICENSE.md
// -----------------------------------------------------------------------------------------------------

/*!\file
 * \brief Provides the configuration to define the hit strategies "hit_strata", "hit_all",
 *        "hit_all_best", "hit_single_best".
 * \author Christopher Pockrandt <christopher.pockrandt AT fu-berlin.de>
 * \author Rene Rahn <rene.rahn AT fu-berlin.de>
 * \author Svenja Mehringer <svenja.mehringer AT fu-berlin.de>
 */

#pragma once

#include <variant>

#include <seqan3/core/algorithm/pipeable_config_element.hpp>
#include <seqan3/core/detail/empty_type.hpp>
#include <seqan3/core/type_list/traits.hpp>
#include <seqan3/search/configuration/detail.hpp>

namespace seqan3::search_cfg
{

/*!\brief Configuration element to receive all hits within the error bounds.
 * \ingroup search_configuration
 * \sa \ref search_configuration_subsection_hit_strategy "Section on Hit Strategy"
 */
class hit_all : public pipeable_config_element<hit_all>
{
<<<<<<< HEAD
    /*!\name Constructors, destructor and assignment
     * \{
     */
    hit_all_tag() = default; //!< Defaulted.
    hit_all_tag(hit_all_tag const &) = default; //!< Defaulted.
    hit_all_tag(hit_all_tag &&) = default; //!< Defaulted.
    hit_all_tag & operator=(hit_all_tag const &) = default; //!< Defaulted.
    hit_all_tag & operator=(hit_all_tag &&) = default; //!< Defaulted.
    ~hit_all_tag() = default; //!< Defaulted.
=======
public:
    /*!\name Constructors, assignment and destructor
     * \{
     */
    constexpr hit_all() = default; //!< Defaulted.
    constexpr hit_all(hit_all const &) = default; //!< Defaulted.
    constexpr hit_all(hit_all &&) = default; //!< Defaulted.
    constexpr hit_all & operator=(hit_all const &) = default; //!< Defaulted.
    constexpr hit_all & operator=(hit_all &&) = default; //!< Defaulted.
    ~hit_all() = default; //!< Defaulted.
>>>>>>> 70dff0cd
    //!\}

    //!\privatesection
    //!\brief Internal id to check for consistent configuration settings.
    static constexpr detail::search_config_id id{detail::search_config_id::hit};
};

/*!\brief Configuration element to receive all hits with the lowest number of errors within the error bounds.
 * \ingroup search_configuration
 * \sa \ref search_configuration_subsection_hit_strategy "Section on Hit Strategy"
 */
class hit_all_best : public pipeable_config_element<hit_all_best>
{
<<<<<<< HEAD
    /*!\name Constructors, destructor and assignment
     * \{
     */
    hit_all_best_tag() = default; //!< Defaulted.
    hit_all_best_tag(hit_all_best_tag const &) = default; //!< Defaulted.
    hit_all_best_tag(hit_all_best_tag &&) = default; //!< Defaulted.
    hit_all_best_tag & operator=(hit_all_best_tag const &) = default; //!< Defaulted.
    hit_all_best_tag & operator=(hit_all_best_tag &&) = default; //!< Defaulted.
    ~hit_all_best_tag() = default; //!< Defaulted.
=======
public:
    /*!\name Constructors, assignment and destructor
     * \{
     */
    constexpr hit_all_best() = default; //!< Defaulted.
    constexpr hit_all_best(hit_all_best const &) = default; //!< Defaulted.
    constexpr hit_all_best(hit_all_best &&) = default; //!< Defaulted.
    constexpr hit_all_best & operator=(hit_all_best const &) = default; //!< Defaulted.
    constexpr hit_all_best & operator=(hit_all_best &&) = default; //!< Defaulted.
    ~hit_all_best() = default; //!< Defaulted.
>>>>>>> 70dff0cd
    //!\}

    //!\privatesection
    //!\brief Internal id to check for consistent configuration settings.
    static constexpr seqan3::detail::search_config_id id{seqan3::detail::search_config_id::hit};
};

/*!\brief Configuration element to receive a single best hit with the lowest number of errors within the error bounds.
 * \ingroup search_configuration
 * \sa \ref search_configuration_subsection_hit_strategy "Section on Hit Strategy"
 */
class hit_single_best : public pipeable_config_element<hit_single_best>
{
<<<<<<< HEAD
    /*!\name Constructors, destructor and assignment
     * \{
     */
    constexpr hit_single_best_tag() = default; //!< Defaulted.
    constexpr hit_single_best_tag(hit_single_best_tag const &) = default; //!< Defaulted.
    constexpr hit_single_best_tag(hit_single_best_tag &&) = default; //!< Defaulted.
    constexpr hit_single_best_tag & operator=(hit_single_best_tag const &) = default; //!< Defaulted.
    constexpr hit_single_best_tag & operator=(hit_single_best_tag &&) = default; //!< Defaulted.
    ~hit_single_best_tag() = default; //!< Defaulted.
=======
public:
    /*!\name Constructors, assignment and destructor
     * \{
     */
    constexpr hit_single_best() = default; //!< Defaulted.
    constexpr hit_single_best(hit_single_best const &) = default; //!< Defaulted.
    constexpr hit_single_best(hit_single_best &&) = default; //!< Defaulted.
    constexpr hit_single_best & operator=(hit_single_best const &) = default; //!< Defaulted.
    constexpr hit_single_best & operator=(hit_single_best &&) = default; //!< Defaulted.
    ~hit_single_best() = default; //!< Defaulted.
>>>>>>> 70dff0cd
    //!\}

    //!\privatesection
    //!\brief Internal id to check for consistent configuration settings.
    static constexpr seqan3::detail::search_config_id id{seqan3::detail::search_config_id::hit};
};

/*!\brief Configuration element to receive all hits with the best number of errors plus the given stratum.
 *        All hits are found with the fewest number of errors plus 'stratum'.
 * \ingroup search_configuration
 * \sa \ref search_configuration_subsection_hit_strategy "Section on Hit Strategy"
 */
class hit_strata : public pipeable_config_element<hit_strata>
{
<<<<<<< HEAD
    /*!\name Constructors, destructor and assignment
=======
public:
    //!\brief The stratum value [default: 0].
    uint8_t stratum{};

    /*!\name Constructors, assignment and destructor
>>>>>>> 70dff0cd
     * \{
     */
    constexpr hit_strata() = default; //!< Defaulted.
    constexpr hit_strata(hit_strata const &) = default; //!< Defaulted.
    constexpr hit_strata(hit_strata &&) = default; //!< Defaulted.
    constexpr hit_strata & operator=(hit_strata const &) = default; //!< Defaulted.
    constexpr hit_strata & operator=(hit_strata &&) = default; //!< Defaulted.
    ~hit_strata() = default; //!< Defaulted.

<<<<<<< HEAD
    //!\brief Construct from base type.
    constexpr hit_strata(uint8_t const & u) : pipeable_config_element<hit_strata, uint8_t>(u) {}
=======
    /*!\brief Initialises the strata config.
     * \param[in] stratum The stratum to include in the search.
     */
    hit_strata(uint32_t stratum) : stratum{static_cast<uint8_t>(stratum)}
    {}
>>>>>>> 70dff0cd
    //!\}

    //!\privatesection
    //!\brief Internal id to check for consistent configuration settings.
    static constexpr detail::search_config_id id{detail::search_config_id::hit};
};

/*!\brief A dynamic configuration element to configure the hit strategy at runtime.
 * \ingroup search_configuration
 * \sa \ref search_configuration_subsection_hit_strategy "Section on Hit Strategy"
 */
class hit : public pipeable_config_element<hit>
{
public:
    /*!\brief The type of the std::variant holding the hit configuration element alternatives
     *
     * The additional detail::empty_type marks the seqan3::search_cfg::hit as default constructed, with no selected hit
     * configuration which can be checked within the search algorithm.
     */
    using hit_variant_type = std::variant<detail::empty_type, hit_all, hit_all_best, hit_single_best, hit_strata>;

    /*!\name Constructors, assignment and destructor
     * \{
     */
    hit() = default; //!< Defaulted.
    hit(hit const &) = default; //!< Defaulted.
    hit(hit &&) = default; //!< Defaulted.
    hit & operator=(hit const &) = default; //!< Defaulted.
    hit & operator=(hit &&) = default; //!< Defaulted.
    ~hit() = default; //!< Defaulted.

    /*!\brief Sets the given configuration element to the dynamic hit configuration element.
     *
     * \tparam hit_config_t The type of the hit configuration element to set.
     * \param[in] hit_config The hit configuration element to set.
     *
     * \details
     *
     * Only one of the static hit configuration elements are valid: seqan3::search_cfg::hit_all,
     * seqan3::search_cfg::hit_all_best, seqan3::search_cfg::hit_single_best and seqan3::search_cfg::hit_strata.
     */
    template <typename hit_config_t>
    //!\cond
        requires pack_traits::contains<hit_config_t, hit_all, hit_all_best, hit_single_best, hit_strata>
    //!\endcond
    explicit hit(hit_config_t hit_config) noexcept : hit_variant{std::move(hit_config)}
    {}

    //!\copydoc seqan3::search_cfg::hit::hit(hit_config_t hit_config)
    template <typename hit_config_t>
    //!\cond
        requires pack_traits::contains<hit_config_t, hit_all, hit_all_best, hit_single_best, hit_strata>
    //!\endcond
    hit & operator=(hit_config_t hit_config) noexcept
    {
        hit_variant = std::move(hit_config);
        return *this;
    }
    //!\}

    //!\brief A std::variant over the valid hit configuration elements.
    hit_variant_type hit_variant{};

    //!\privatesection
    //!\brief Internal id to check for consistent configuration settings.
    static constexpr detail::search_config_id id{detail::search_config_id::hit};
};

} // namespace seqan3::search_cfg<|MERGE_RESOLUTION|>--- conflicted
+++ resolved
@@ -31,17 +31,6 @@
  */
 class hit_all : public pipeable_config_element<hit_all>
 {
-<<<<<<< HEAD
-    /*!\name Constructors, destructor and assignment
-     * \{
-     */
-    hit_all_tag() = default; //!< Defaulted.
-    hit_all_tag(hit_all_tag const &) = default; //!< Defaulted.
-    hit_all_tag(hit_all_tag &&) = default; //!< Defaulted.
-    hit_all_tag & operator=(hit_all_tag const &) = default; //!< Defaulted.
-    hit_all_tag & operator=(hit_all_tag &&) = default; //!< Defaulted.
-    ~hit_all_tag() = default; //!< Defaulted.
-=======
 public:
     /*!\name Constructors, assignment and destructor
      * \{
@@ -52,7 +41,6 @@
     constexpr hit_all & operator=(hit_all const &) = default; //!< Defaulted.
     constexpr hit_all & operator=(hit_all &&) = default; //!< Defaulted.
     ~hit_all() = default; //!< Defaulted.
->>>>>>> 70dff0cd
     //!\}
 
     //!\privatesection
@@ -66,17 +54,6 @@
  */
 class hit_all_best : public pipeable_config_element<hit_all_best>
 {
-<<<<<<< HEAD
-    /*!\name Constructors, destructor and assignment
-     * \{
-     */
-    hit_all_best_tag() = default; //!< Defaulted.
-    hit_all_best_tag(hit_all_best_tag const &) = default; //!< Defaulted.
-    hit_all_best_tag(hit_all_best_tag &&) = default; //!< Defaulted.
-    hit_all_best_tag & operator=(hit_all_best_tag const &) = default; //!< Defaulted.
-    hit_all_best_tag & operator=(hit_all_best_tag &&) = default; //!< Defaulted.
-    ~hit_all_best_tag() = default; //!< Defaulted.
-=======
 public:
     /*!\name Constructors, assignment and destructor
      * \{
@@ -87,7 +64,6 @@
     constexpr hit_all_best & operator=(hit_all_best const &) = default; //!< Defaulted.
     constexpr hit_all_best & operator=(hit_all_best &&) = default; //!< Defaulted.
     ~hit_all_best() = default; //!< Defaulted.
->>>>>>> 70dff0cd
     //!\}
 
     //!\privatesection
@@ -101,17 +77,6 @@
  */
 class hit_single_best : public pipeable_config_element<hit_single_best>
 {
-<<<<<<< HEAD
-    /*!\name Constructors, destructor and assignment
-     * \{
-     */
-    constexpr hit_single_best_tag() = default; //!< Defaulted.
-    constexpr hit_single_best_tag(hit_single_best_tag const &) = default; //!< Defaulted.
-    constexpr hit_single_best_tag(hit_single_best_tag &&) = default; //!< Defaulted.
-    constexpr hit_single_best_tag & operator=(hit_single_best_tag const &) = default; //!< Defaulted.
-    constexpr hit_single_best_tag & operator=(hit_single_best_tag &&) = default; //!< Defaulted.
-    ~hit_single_best_tag() = default; //!< Defaulted.
-=======
 public:
     /*!\name Constructors, assignment and destructor
      * \{
@@ -122,7 +87,6 @@
     constexpr hit_single_best & operator=(hit_single_best const &) = default; //!< Defaulted.
     constexpr hit_single_best & operator=(hit_single_best &&) = default; //!< Defaulted.
     ~hit_single_best() = default; //!< Defaulted.
->>>>>>> 70dff0cd
     //!\}
 
     //!\privatesection
@@ -137,15 +101,11 @@
  */
 class hit_strata : public pipeable_config_element<hit_strata>
 {
-<<<<<<< HEAD
-    /*!\name Constructors, destructor and assignment
-=======
 public:
     //!\brief The stratum value [default: 0].
     uint8_t stratum{};
 
     /*!\name Constructors, assignment and destructor
->>>>>>> 70dff0cd
      * \{
      */
     constexpr hit_strata() = default; //!< Defaulted.
@@ -155,16 +115,11 @@
     constexpr hit_strata & operator=(hit_strata &&) = default; //!< Defaulted.
     ~hit_strata() = default; //!< Defaulted.
 
-<<<<<<< HEAD
-    //!\brief Construct from base type.
-    constexpr hit_strata(uint8_t const & u) : pipeable_config_element<hit_strata, uint8_t>(u) {}
-=======
     /*!\brief Initialises the strata config.
      * \param[in] stratum The stratum to include in the search.
      */
     hit_strata(uint32_t stratum) : stratum{static_cast<uint8_t>(stratum)}
     {}
->>>>>>> 70dff0cd
     //!\}
 
     //!\privatesection
